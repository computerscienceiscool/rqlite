--- conflicted
+++ resolved
@@ -2,12 +2,8 @@
 This release also includes some small logging improvements, related to node-shutdown.
 
 ### Implementation changes and bug fixes
-<<<<<<< HEAD
 - [PR #1266](https://github.com/rqlite/rqlite/pull/1266), [PR #1268](https://github.com/rqlite/rqlite/pull/1268): Add network information to `/status`.
-=======
-- [PR #1266](https://github.com/rqlite/rqlite/pull/1266): Add network information to `/status`.
 - [PR #1267](https://github.com/rqlite/rqlite/pull/1267): Reduce self-remove timeout to 5 seconds.
->>>>>>> e542c05e
 
 ## 7.18.0 (May 18th 2023)
 This release adds a new HTTP endpoint, located at `/db/request`. This endpoint accepts both read and write requests, including mixing both together in a single request. When requests are sent to this endpoint, rqlite will automatically perform the correct operation for each SQL statement in the request. This endpoint may be more convenient for some use cases, and means that client code doesn't have to decide on whether it should send requests to `/db/execute` or `/db/query`. 
