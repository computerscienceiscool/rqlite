--- conflicted
+++ resolved
@@ -1,11 +1,8 @@
 ## 7.12.1 (unreleased)
 ### Implementation changes and bug fixes
-<<<<<<< HEAD
-- [PR #1135](https://github.com/rqlite/rqlite/pull/1135): Ignore explicit join request if there is preexisting state.
-=======
+- [PR #1135](https://github.com/rqlite/rqlite/pull/1135): Silently ignore self-joins if nothing has changed on the joining node.
 - [PR #1136](https://github.com/rqlite/rqlite/pull/1136): Stop HTTP server gracefully on node shutdown.
 - [f6c4b17](https://github.com/rqlite/rqlite/commit/f6c4b17a727809696f952a018b2262681932f521): By default, Leader node will stepdown if that node is shutting down.
->>>>>>> f967754f
 
 ## 7.12.0 (December 1st 2022)
 ### New features
