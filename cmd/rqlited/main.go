// Command rqlited is the rqlite server.
package main

import (
	"crypto/tls"
	"fmt"
	"log"
	"net"
	"os"
	"os/signal"
	"path/filepath"
	"runtime"
	"strings"
	"syscall"
	"time"

	consul "github.com/rqlite/rqlite-disco-clients/consul"
	"github.com/rqlite/rqlite-disco-clients/dns"
	"github.com/rqlite/rqlite-disco-clients/dnssrv"
	etcd "github.com/rqlite/rqlite-disco-clients/etcd"
	"github.com/rqlite/rqlite/auth"
	"github.com/rqlite/rqlite/cluster"
	"github.com/rqlite/rqlite/cmd"
	"github.com/rqlite/rqlite/db"
	"github.com/rqlite/rqlite/disco"
	httpd "github.com/rqlite/rqlite/http"
	"github.com/rqlite/rqlite/rtls"
	"github.com/rqlite/rqlite/store"
	"github.com/rqlite/rqlite/tcp"
)

const logo = `
            _ _ _
           | (_) |
  _ __ __ _| |_| |_ ___
 | '__/ _  | | | __/ _ \   The lightweight, distributed
 | | | (_| | | | ||  __/   relational database.
 |_|  \__, |_|_|\__\___|
         | |               www.rqlite.io
         |_|

`

const name = `rqlited`
const desc = `rqlite is a lightweight, distributed relational database, which uses SQLite as its
storage engine. It provides an easy-to-use, fault-tolerant store for relational data.`

func init() {
	log.SetFlags(log.LstdFlags)
	log.SetOutput(os.Stderr)
	log.SetPrefix(fmt.Sprintf("[%s] ", name))
}

func main() {
	cfg, err := ParseFlags(name, desc, &BuildInfo{
		Version:       cmd.Version,
		Commit:        cmd.Commit,
		Branch:        cmd.Branch,
		SQLiteVersion: db.DBVersion,
	})
	if err != nil {
		log.Fatalf("failed to parse command-line flags: %s", err.Error())
	}

	// Display logo.
	fmt.Print(logo)

	// Configure logging and pump out initial message.
	log.Printf("%s starting, version %s, SQLite %s, commit %s, branch %s, compiler %s", name, cmd.Version,
		db.DBVersion, cmd.Commit, cmd.Branch, runtime.Compiler)
	log.Printf("%s, target architecture is %s, operating system target is %s", runtime.Version(),
		runtime.GOARCH, runtime.GOOS)
	log.Printf("launch command: %s", strings.Join(os.Args, " "))

	// Start requested profiling.
	startProfile(cfg.CPUProfile, cfg.MemProfile)

	// Create internode network mux and configure.
	muxLn, err := net.Listen("tcp", cfg.RaftAddr)
	if err != nil {
		log.Fatalf("failed to listen on %s: %s", cfg.RaftAddr, err.Error())
	}
	mux, err := startNodeMux(cfg, muxLn)
	if err != nil {
		log.Fatalf("failed to start node mux: %s", err.Error())
	}
	raftTn := mux.Listen(cluster.MuxRaftHeader)
	log.Printf("Raft TCP mux Listener registered with byte header %d", cluster.MuxRaftHeader)

	// Create the store.
	str, err := createStore(cfg, raftTn)
	if err != nil {
		log.Fatalf("failed to create store: %s", err.Error())
	}

	// Get any credential store.
	credStr, err := credentialStore(cfg)
	if err != nil {
		log.Fatalf("failed to get credential store: %s", err.Error())
	}

	// Create cluster service now, so nodes will be able to learn information about each other.
	clstrServ, err := clusterService(cfg, mux.Listen(cluster.MuxClusterHeader), str, str, credStr)
	if err != nil {
		log.Fatalf("failed to create cluster service: %s", err.Error())
	}
	log.Printf("cluster TCP mux Listener registered with byte header %d", cluster.MuxClusterHeader)

	// Create the HTTP service.
	//
	// We want to start the HTTP server as soon as possible, so the node is responsive and external
	// systems can see that it's running. We still have to open the Store though, so the node won't
	// be able to do much until that happens however.
	clstrClient, err := createClusterClient(cfg, clstrServ)
	if err != nil {
		log.Fatalf("failed to create cluster client: %s", err.Error())
	}
	httpServ, err := startHTTPService(cfg, str, clstrClient, credStr)
	if err != nil {
		log.Fatalf("failed to start HTTP server: %s", err.Error())
	}
	log.Printf("HTTP server started")

	// Now, open store. How long this takes does depend on how much data is being stored by rqlite.
	if err := str.Open(); err != nil {
		log.Fatalf("failed to open store: %s", err.Error())
	}

	// Register remaining status providers.
	httpServ.RegisterStatus("cluster", clstrServ)

	// Prepare the cluster-joiner
	joiner, err := createJoiner(cfg, credStr)
	if err != nil {
		log.Fatalf("failed to create cluster joiner: %s", err.Error())
	}

	// Create the cluster!
	nodes, err := str.Nodes()
	if err != nil {
		log.Fatalf("failed to get nodes %s", err.Error())
	}
	if err := createCluster(cfg, len(nodes) > 0, joiner, str, httpServ, credStr); err != nil {
		log.Fatalf("clustering failure: %s", err.Error())
	}

	// Tell the user the node is ready for HTTP, giving some advice on how to connect.
	log.Printf("node HTTP API available at %s", cfg.HTTPURL())
	h, p, _ := net.SplitHostPort(cfg.HTTPAdv)
	log.Printf("connect using the command-line tool via 'rqlite -H %s -p %s'", h, p)

	// Block until signalled.
	terminate := make(chan os.Signal, 1)
	signal.Notify(terminate, syscall.SIGINT, syscall.SIGTERM, os.Interrupt)
	<-terminate

	if cfg.RaftStepdownOnShutdown {
		if str.IsLeader() {
			// Don't log a confusing message if not (probably) Leader
			log.Printf("stepping down as Leader before shutdown")
		}
		// Perform a stepdown, ignore any errors.
		str.Stepdown(true)
	}

	httpServ.Close()
	if err := str.Close(true); err != nil {
		log.Printf("failed to close store: %s", err.Error())
	}
	clstrServ.Close()
	muxLn.Close()
	stopProfile()
	log.Println("rqlite server stopped")
}

func createStore(cfg *Config, ln *tcp.Layer) (*store.Store, error) {
	dataPath, err := filepath.Abs(cfg.DataPath)
	if err != nil {
		return nil, fmt.Errorf("failed to determine absolute data path: %s", err.Error())
	}
	dbConf := store.NewDBConfig(!cfg.OnDisk)
	dbConf.OnDiskPath = cfg.OnDiskPath
	dbConf.FKConstraints = cfg.FKConstraints

	str := store.New(ln, &store.Config{
		DBConf: dbConf,
		Dir:    cfg.DataPath,
		ID:     cfg.NodeID,
	})

	// Set optional parameters on store.
	str.StartupOnDisk = cfg.OnDiskStartup
	str.SetRequestCompression(cfg.CompressionBatch, cfg.CompressionSize)
	str.RaftLogLevel = cfg.RaftLogLevel
	str.NoFreeListSync = cfg.RaftNoFreelistSync
	str.ShutdownOnRemove = cfg.RaftShutdownOnRemove
	str.SnapshotThreshold = cfg.RaftSnapThreshold
	str.SnapshotInterval = cfg.RaftSnapInterval
	str.LeaderLeaseTimeout = cfg.RaftLeaderLeaseTimeout
	str.HeartbeatTimeout = cfg.RaftHeartbeatTimeout
	str.ElectionTimeout = cfg.RaftElectionTimeout
	str.ApplyTimeout = cfg.RaftApplyTimeout
	str.BootstrapExpect = cfg.BootstrapExpect
	str.ReapTimeout = cfg.RaftReapNodeTimeout
	str.ReapReadOnlyTimeout = cfg.RaftReapReadOnlyNodeTimeout

	isNew := store.IsNewNode(dataPath)
	if isNew {
		log.Printf("no preexisting node state detected in %s, node may be bootstrapping", dataPath)
	} else {
		log.Printf("preexisting node state detected in %s", dataPath)
	}

	return str, nil
}

func createDiscoService(cfg *Config, str *store.Store) (*disco.Service, error) {
	var c disco.Client
	var err error

	rc := cfg.DiscoConfigReader()
	defer func() {
		if rc != nil {
			rc.Close()
		}
	}()
	if cfg.DiscoMode == DiscoModeConsulKV {
		var consulCfg *consul.Config
		consulCfg, err = consul.NewConfigFromReader(rc)
		if err != nil {
			return nil, fmt.Errorf("create Consul config: %s", err.Error())
		}

		c, err = consul.New(cfg.DiscoKey, consulCfg)
		if err != nil {
			return nil, fmt.Errorf("create Consul client: %s", err.Error())
		}
	} else if cfg.DiscoMode == DiscoModeEtcdKV {
		var etcdCfg *etcd.Config
		etcdCfg, err = etcd.NewConfigFromReader(rc)
		if err != nil {
			return nil, fmt.Errorf("create etcd config: %s", err.Error())
		}

		c, err = etcd.New(cfg.DiscoKey, etcdCfg)
		if err != nil {
			return nil, fmt.Errorf("create etcd client: %s", err.Error())
		}
	} else {
		return nil, fmt.Errorf("invalid disco service: %s", cfg.DiscoMode)
	}

	return disco.NewService(c, str), nil
}

func startHTTPService(cfg *Config, str *store.Store, cltr *cluster.Client, credStr *auth.CredentialsStore) (*httpd.Service, error) {
	// Create HTTP server and load authentication information.
	s := httpd.New(cfg.HTTPAddr, str, cltr, credStr)

	s.CACertFile = cfg.HTTPx509CACert
	s.CertFile = cfg.HTTPx509Cert
	s.KeyFile = cfg.HTTPx509Key
	s.TLS1011 = cfg.TLS1011
	s.ClientVerify = cfg.HTTPVerifyClient
	s.Expvar = cfg.Expvar
	s.Pprof = cfg.PprofEnabled
	s.DefaultQueueCap = cfg.WriteQueueCap
	s.DefaultQueueBatchSz = cfg.WriteQueueBatchSz
	s.DefaultQueueTimeout = cfg.WriteQueueTimeout
	s.DefaultQueueTx = cfg.WriteQueueTx
	s.BuildInfo = map[string]interface{}{
		"commit":     cmd.Commit,
		"branch":     cmd.Branch,
		"version":    cmd.Version,
		"compiler":   runtime.Compiler,
		"build_time": cmd.Buildtime,
	}
	return s, s.Start()
}

// startNodeMux starts the TCP mux on the given listener, which should be already
// bound to the relevant interface.
func startNodeMux(cfg *Config, ln net.Listener) (*tcp.Mux, error) {
	var err error
	adv := tcp.NameAddress{
		Address: cfg.RaftAdv,
	}

	var mux *tcp.Mux
	if cfg.NodeX509Cert != "" {
		var b strings.Builder
		b.WriteString(fmt.Sprintf("enabling node-to-node encryption with cert: %s, key: %s",
			cfg.NodeX509Cert, cfg.NodeX509Key))
		if cfg.NodeX509CACert != "" {
			b.WriteString(fmt.Sprintf(", CA cert %s", cfg.NodeX509CACert))
		}
		if cfg.NodeVerifyClient {
			b.WriteString(", mutual TLS disabled")
		} else {
			b.WriteString(", mutual TLS enabled")
		}
		log.Println(b.String())
		mux, err = tcp.NewTLSMux(ln, adv, cfg.NodeX509Cert, cfg.NodeX509Key, cfg.NodeX509CACert,
			cfg.NoNodeVerify, cfg.NodeVerifyClient)
	} else {
		mux, err = tcp.NewMux(ln, adv)
	}
	if err != nil {
		return nil, fmt.Errorf("failed to create node-to-node mux: %s", err.Error())
	}
	go mux.Serve()

	return mux, nil
}

func credentialStore(cfg *Config) (*auth.CredentialsStore, error) {
	if cfg.AuthFile == "" {
		return nil, nil
	}

	f, err := os.Open(cfg.AuthFile)
	if err != nil {
		return nil, fmt.Errorf("failed to open authentication file %s: %s", cfg.AuthFile, err.Error())
	}

	cs := auth.NewCredentialsStore()
	if err := cs.Load(f); err != nil {
		return nil, err
	}
	return cs, nil
}

func createJoiner(cfg *Config, credStr *auth.CredentialsStore) (*cluster.Joiner, error) {
	tlsConfig, err := createHTTPTLSConfig(cfg)
	if err != nil {
		return nil, err
	}
	joiner := cluster.NewJoiner(cfg.JoinSrcIP, cfg.JoinAttempts, cfg.JoinInterval, tlsConfig)
	if cfg.JoinAs != "" {
		pw, ok := credStr.Password(cfg.JoinAs)
		if !ok {
			return nil, fmt.Errorf("user %s does not exist in credential store", cfg.JoinAs)
		}
		joiner.SetBasicAuth(cfg.JoinAs, pw)
	}
	return joiner, nil
}

func clusterService(cfg *Config, tn cluster.Transport, db cluster.Database, mgr cluster.Manager, credStr *auth.CredentialsStore) (*cluster.Service, error) {
	c := cluster.New(tn, db, mgr, credStr)
	c.SetAPIAddr(cfg.HTTPAdv)
	c.EnableHTTPS(cfg.HTTPx509Cert != "" && cfg.HTTPx509Key != "") // Conditions met for an HTTPS API

	if err := c.Open(); err != nil {
		return nil, err
	}
	return c, nil
}

func createClusterClient(cfg *Config, clstr *cluster.Service) (*cluster.Client, error) {
	var dialerTLSConfig *tls.Config
	var err error
	if cfg.NodeX509Cert != "" || cfg.NodeX509CACert != "" {
		dialerTLSConfig, err = rtls.CreateClientConfig(cfg.NodeX509Cert, cfg.NodeX509Key,
			cfg.NodeX509CACert, cfg.NoNodeVerify, cfg.TLS1011)
		if err != nil {
			log.Fatalf("failed to create TLS config for cluster dialer: %s", err.Error())
		}
	}
	clstrDialer := tcp.NewDialer(cluster.MuxClusterHeader, dialerTLSConfig)
	clstrClient := cluster.NewClient(clstrDialer, cfg.ClusterConnectTimeout)
	if err := clstrClient.SetLocal(cfg.RaftAdv, clstr); err != nil {
		log.Fatalf("failed to set cluster client local parameters: %s", err.Error())
	}
	return clstrClient, nil
}

<<<<<<< HEAD
func createCluster(cfg *Config, hasPeers bool, str *store.Store,
	httpServ *httpd.Service, credStr *auth.CredentialsStore) error {
	var httpTLSConfig *tls.Config
	var err error
	if cfg.HTTPx509Cert != "" || cfg.HTTPx509CACert != "" {
		httpTLSConfig, err = rtls.CreateClientConfig(cfg.HTTPx509Cert, cfg.HTTPx509Key, cfg.HTTPx509CACert,
			cfg.NoHTTPVerify, cfg.TLS1011)
		if err != nil {
			return fmt.Errorf("failed to create TLS client config for cluster: %s", err.Error())
		}
=======
func createCluster(cfg *Config, hasPeers bool, joiner *cluster.Joiner, str *store.Store, httpServ *httpd.Service, credStr *auth.CredentialsStore) error {
	tlsConfig, err := createHTTPTLSConfig(cfg)
	if err != nil {
		return fmt.Errorf("failed to create TLS client config for cluster: %s", err.Error())
>>>>>>> ab68ef36
	}

	joins := cfg.JoinAddresses()
	if joins == nil && cfg.DiscoMode == "" && !hasPeers {
		if cfg.RaftNonVoter {
			return fmt.Errorf("cannot create a new non-voting node without joining it to an existing cluster")
		}

		// Brand new node, told to bootstrap itself. So do it.
		log.Println("bootstraping single new node")
		if err := str.Bootstrap(store.NewServer(str.ID(), cfg.RaftAdv, true)); err != nil {
			return fmt.Errorf("failed to bootstrap single new node: %s", err.Error())
		}
		return nil
	}

<<<<<<< HEAD
	// Prepare the Joiner
	joiner := cluster.NewJoiner(cfg.JoinSrcIP, cfg.JoinAttempts, cfg.JoinInterval, httpTLSConfig, nil)
	if cfg.JoinAs != "" {
		pw, ok := credStr.Password(cfg.JoinAs)
		if !ok {
			return fmt.Errorf("user %s does not exist in credential store", cfg.JoinAs)
		}
		joiner.SetBasicAuth(cfg.JoinAs, pw)
	}

=======
>>>>>>> ab68ef36
	// Prepare definition of being part of a cluster.
	isClustered := func() bool {
		leader, _ := str.LeaderAddr()
		return leader != ""
	}

	if joins != nil && cfg.BootstrapExpect == 0 {
		// Explicit join operation requested, so do it.
		j, err := joiner.Do(joins, str.ID(), cfg.RaftAdv, !cfg.RaftNonVoter)
		if err != nil {
			return fmt.Errorf("failed to join cluster: %s", err.Error())
		}
		log.Println("successfully joined cluster at", j)
		return nil
	}

	if joins != nil && cfg.BootstrapExpect > 0 {
		if hasPeers {
			log.Println("preexisting node configuration detected, ignoring bootstrap request")
			return nil
		}

		// Bootstrap with explicit join addresses requests.
		bs := cluster.NewBootstrapper(cluster.NewAddressProviderString(joins), httpTLSConfig)
		if cfg.JoinAs != "" {
			pw, ok := credStr.Password(cfg.JoinAs)
			if !ok {
				return fmt.Errorf("user %s does not exist in credential store", cfg.JoinAs)
			}
			bs.SetBasicAuth(cfg.JoinAs, pw)
		}
		return bs.Boot(str.ID(), cfg.RaftAdv, isClustered, cfg.BootstrapExpectTimeout)
	}

	if cfg.DiscoMode == "" {
		// No more clustering techniques to try. Node will just sit, probably using
		// existing Raft state.
		return nil
	}

	log.Printf("discovery mode: %s", cfg.DiscoMode)
	switch cfg.DiscoMode {
	case DiscoModeDNS, DiscoModeDNSSRV:
		if hasPeers {
			log.Printf("preexisting node configuration detected, ignoring %s option", cfg.DiscoMode)
			return nil
		}
		rc := cfg.DiscoConfigReader()
		defer func() {
			if rc != nil {
				rc.Close()
			}
		}()

		var provider interface {
			cluster.AddressProvider
			httpd.StatusReporter
		}
		if cfg.DiscoMode == DiscoModeDNS {
			dnsCfg, err := dns.NewConfigFromReader(rc)
			if err != nil {
				return fmt.Errorf("error reading DNS configuration: %s", err.Error())
			}
			provider = dns.New(dnsCfg)

		} else {
			dnssrvCfg, err := dnssrv.NewConfigFromReader(rc)
			if err != nil {
				return fmt.Errorf("error reading DNS configuration: %s", err.Error())
			}
			provider = dnssrv.New(dnssrvCfg)
		}

		bs := cluster.NewBootstrapper(provider, httpTLSConfig)
		if cfg.JoinAs != "" {
			pw, ok := credStr.Password(cfg.JoinAs)
			if !ok {
				return fmt.Errorf("user %s does not exist in credential store", cfg.JoinAs)
			}
			bs.SetBasicAuth(cfg.JoinAs, pw)
		}
		httpServ.RegisterStatus("disco", provider)
		return bs.Boot(str.ID(), cfg.RaftAdv, isClustered, cfg.BootstrapExpectTimeout)

	case DiscoModeEtcdKV, DiscoModeConsulKV:
		discoService, err := createDiscoService(cfg, str)
		if err != nil {
			return fmt.Errorf("failed to start discovery service: %s", err.Error())
		}

		if !hasPeers {
			log.Println("no preexisting nodes, registering with discovery service")

			leader, addr, err := discoService.Register(str.ID(), cfg.HTTPURL(), cfg.RaftAdv)
			if err != nil {
				return fmt.Errorf("failed to register with discovery service: %s", err.Error())
			}
			if leader {
				log.Println("node registered as leader using discovery service")
				if err := str.Bootstrap(store.NewServer(str.ID(), str.Addr(), true)); err != nil {
					return fmt.Errorf("failed to bootstrap single new node: %s", err.Error())
				}
			} else {
				for {
					log.Printf("discovery service returned %s as join address", addr)
					if j, err := joiner.Do([]string{addr}, str.ID(), cfg.RaftAdv, !cfg.RaftNonVoter); err != nil {
						log.Printf("failed to join cluster at %s: %s", addr, err.Error())

						time.Sleep(time.Second)
						_, addr, err = discoService.Register(str.ID(), cfg.HTTPURL(), cfg.RaftAdv)
						if err != nil {
							log.Printf("failed to get updated leader: %s", err.Error())
						}
						continue
					} else {
						log.Println("successfully joined cluster at", j)
						break
					}
				}
			}
		} else {
			log.Println("preexisting node configuration detected, not registering with discovery service")
		}
		go discoService.StartReporting(cfg.NodeID, cfg.HTTPURL(), cfg.RaftAdv)
		httpServ.RegisterStatus("disco", discoService)

	default:
		return fmt.Errorf("invalid disco mode %s", cfg.DiscoMode)
	}
	return nil
}

func createHTTPTLSConfig(cfg *Config) (*tls.Config, error) {
	if cfg.HTTPx509Cert == "" && cfg.HTTPx509CACert == "" {
		return nil, nil
	}
	return rtls.CreateClientConfig(cfg.HTTPx509Cert, cfg.HTTPx509Key, cfg.HTTPx509CACert,
		cfg.NoHTTPVerify, cfg.TLS1011)
}<|MERGE_RESOLUTION|>--- conflicted
+++ resolved
@@ -335,7 +335,7 @@
 	if err != nil {
 		return nil, err
 	}
-	joiner := cluster.NewJoiner(cfg.JoinSrcIP, cfg.JoinAttempts, cfg.JoinInterval, tlsConfig)
+	joiner := cluster.NewJoiner(cfg.JoinSrcIP, cfg.JoinAttempts, cfg.JoinInterval, tlsConfig, nil)
 	if cfg.JoinAs != "" {
 		pw, ok := credStr.Password(cfg.JoinAs)
 		if !ok {
@@ -375,23 +375,10 @@
 	return clstrClient, nil
 }
 
-<<<<<<< HEAD
-func createCluster(cfg *Config, hasPeers bool, str *store.Store,
-	httpServ *httpd.Service, credStr *auth.CredentialsStore) error {
-	var httpTLSConfig *tls.Config
-	var err error
-	if cfg.HTTPx509Cert != "" || cfg.HTTPx509CACert != "" {
-		httpTLSConfig, err = rtls.CreateClientConfig(cfg.HTTPx509Cert, cfg.HTTPx509Key, cfg.HTTPx509CACert,
-			cfg.NoHTTPVerify, cfg.TLS1011)
-		if err != nil {
-			return fmt.Errorf("failed to create TLS client config for cluster: %s", err.Error())
-		}
-=======
 func createCluster(cfg *Config, hasPeers bool, joiner *cluster.Joiner, str *store.Store, httpServ *httpd.Service, credStr *auth.CredentialsStore) error {
-	tlsConfig, err := createHTTPTLSConfig(cfg)
+	httpTLSConfig, err := createHTTPTLSConfig(cfg)
 	if err != nil {
 		return fmt.Errorf("failed to create TLS client config for cluster: %s", err.Error())
->>>>>>> ab68ef36
 	}
 
 	joins := cfg.JoinAddresses()
@@ -408,19 +395,6 @@
 		return nil
 	}
 
-<<<<<<< HEAD
-	// Prepare the Joiner
-	joiner := cluster.NewJoiner(cfg.JoinSrcIP, cfg.JoinAttempts, cfg.JoinInterval, httpTLSConfig, nil)
-	if cfg.JoinAs != "" {
-		pw, ok := credStr.Password(cfg.JoinAs)
-		if !ok {
-			return fmt.Errorf("user %s does not exist in credential store", cfg.JoinAs)
-		}
-		joiner.SetBasicAuth(cfg.JoinAs, pw)
-	}
-
-=======
->>>>>>> ab68ef36
 	// Prepare definition of being part of a cluster.
 	isClustered := func() bool {
 		leader, _ := str.LeaderAddr()
